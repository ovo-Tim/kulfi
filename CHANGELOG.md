--- conflicted
+++ resolved
@@ -1,16 +1,12 @@
 # ChangeLog
 
-<<<<<<< HEAD
 ## Unreleased
 
 ### malai ??
 
 - `malai {http, tcp}-bridge`: `port` is now optional, if you don't provide a
   port, it will be assigned a random port.
-- breaking: `malai tcp-bridge` accepts port using `--port` or `-p` flag. Earlier
-  it used to accept the port as second positional parameter. This is breaking
-  change and is done to be consistent with `malai http-bridge` command.
-=======
+
 ## 14 May 2025
 
 ### malai 0.2.4
@@ -21,7 +17,6 @@
   cleanup was buggy.
 
 [1]: https://github.com/kulfi-project/kulfi/issues/60
->>>>>>> b366c2b2
 
 ## 06 May 2025
 
